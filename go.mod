module github.com/yhhit/OpenAIAuth

go 1.20

require (
<<<<<<< HEAD
	github.com/PuerkitoBio/goquery v1.8.1
	github.com/bogdanfinn/fhttp v0.5.27
	github.com/bogdanfinn/tls-client v1.7.2
	github.com/yhhit/funcaptcha v0.0.0-20231228120913-e2641be6290b
)

require (
	github.com/andybalholm/brotli v1.0.6 // indirect
	github.com/andybalholm/cascadia v1.3.2 // indirect
	github.com/bogdanfinn/utls v1.6.1 // indirect
	github.com/cloudflare/circl v1.3.6 // indirect
	github.com/klauspost/compress v1.17.4 // indirect
	github.com/quic-go/quic-go v0.40.1 // indirect
=======
	github.com/bogdanfinn/fhttp v0.5.24
	github.com/bogdanfinn/tls-client v1.6.1
	github.com/xqdoo00o/funcaptcha v0.0.0-20240403090732-1b604d808f6c
)

require (
	github.com/andybalholm/brotli v1.0.5 // indirect
	github.com/bogdanfinn/utls v1.5.16 // indirect
	github.com/google/uuid v1.6.0 // indirect
	github.com/klauspost/compress v1.17.0 // indirect
>>>>>>> 7ef14770
	github.com/tam7t/hpkp v0.0.0-20160821193359-2b70b4024ed5 // indirect
	golang.org/x/crypto v0.17.0 // indirect
	golang.org/x/net v0.19.0 // indirect
	golang.org/x/sys v0.15.0 // indirect
	golang.org/x/text v0.14.0 // indirect
)<|MERGE_RESOLUTION|>--- conflicted
+++ resolved
@@ -3,7 +3,6 @@
 go 1.20
 
 require (
-<<<<<<< HEAD
 	github.com/PuerkitoBio/goquery v1.8.1
 	github.com/bogdanfinn/fhttp v0.5.27
 	github.com/bogdanfinn/tls-client v1.7.2
@@ -15,20 +14,9 @@
 	github.com/andybalholm/cascadia v1.3.2 // indirect
 	github.com/bogdanfinn/utls v1.6.1 // indirect
 	github.com/cloudflare/circl v1.3.6 // indirect
+  github.com/google/uuid v1.6.0 // indirect
 	github.com/klauspost/compress v1.17.4 // indirect
 	github.com/quic-go/quic-go v0.40.1 // indirect
-=======
-	github.com/bogdanfinn/fhttp v0.5.24
-	github.com/bogdanfinn/tls-client v1.6.1
-	github.com/xqdoo00o/funcaptcha v0.0.0-20240403090732-1b604d808f6c
-)
-
-require (
-	github.com/andybalholm/brotli v1.0.5 // indirect
-	github.com/bogdanfinn/utls v1.5.16 // indirect
-	github.com/google/uuid v1.6.0 // indirect
-	github.com/klauspost/compress v1.17.0 // indirect
->>>>>>> 7ef14770
 	github.com/tam7t/hpkp v0.0.0-20160821193359-2b70b4024ed5 // indirect
 	golang.org/x/crypto v0.17.0 // indirect
 	golang.org/x/net v0.19.0 // indirect
